--- conflicted
+++ resolved
@@ -305,13 +305,13 @@
         _test_json_schema_parsing_with_string(f'{{"{k}": "{v}"}}', StringConstraints.model_json_schema(), False)
 
 
-<<<<<<< HEAD
 def test_string_pattern_requirement():
     class SchemaWithPattern(BaseModel):
         str_field: str = Field(pattern=r"[ab]+")
 
     _test_json_schema_parsing_with_string('{"str_field": "ababab"}', SchemaWithPattern.model_json_schema(), True)
     _test_json_schema_parsing_with_string('{"str_field": "abc"}', SchemaWithPattern.model_json_schema(), False)
+
 
 def test_phone_number_in_string():
     class ContactInfo(BaseModel):
@@ -320,7 +320,8 @@
         phone: str = Field(pattern=r"\([0-9]{3}\)[0-9]{3}-[0-9]{4}")
     _test_json_schema_parsing_with_string('{"name": "John", "phone": "(312)011-2444"}', ContactInfo.model_json_schema(), True)
     _test_json_schema_parsing_with_string('{"name": "John", "phone": "312-011-2444"}', ContactInfo.model_json_schema(), False)
-=======
+
+
 def test_union_typed_arrays():
     class AppleSchema(BaseModel):
         apple_type: int
@@ -333,5 +334,4 @@
 
     _test_json_schema_parsing_with_string('{"fruits": [{"apple_type": 1}, {"apple_type": 2}] }', FruitsSchema.model_json_schema(), True)
     _test_json_schema_parsing_with_string('{"fruits": [{"apple_type": 1}, {"is_ripe": true}] }', FruitsSchema.model_json_schema(), True)
-    _test_json_schema_parsing_with_string('{"fruits": [{"apple_type": 1, "is_ripe": true}] }', FruitsSchema.model_json_schema(), False)
->>>>>>> 48d2c4dd
+    _test_json_schema_parsing_with_string('{"fruits": [{"apple_type": 1, "is_ripe": true}] }', FruitsSchema.model_json_schema(), False)